--- conflicted
+++ resolved
@@ -9,14 +9,8 @@
 #### import the simple module from paraview
 from paraview.simple import *
 from paraview.vtk.numpy_interface import dataset_adapter as dsa
-<<<<<<< HEAD
-#from geopack import geopack as gp
 from global_energetics.extract.equations import rotation
-=======
-from geopack import geopack as gp
-from equations import rotation
-from makevideo import get_time
->>>>>>> 291a2700
+from global_energetics.makevideo import get_time
 
 def slice_and_calc_applied_voltage(tracenames,field,**kwargs):
     """Function takes a set of projected B field traces and calculates the
